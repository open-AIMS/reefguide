--- conflicted
+++ resolved
@@ -146,17 +146,15 @@
         // Storage bucket name
         S3_BUCKET_NAME: props.storageBucket.bucketName,
 
-<<<<<<< HEAD
         // Cache setup (disable data spec reload cache)
         DISABLE_SPECIFIC_CACHES: [JobType.DATA_SPECIFICATION_UPDATE.toString()].join(','),
-=======
+
         // Email configuration
         EMAIL_SERVICE_MODE: props.emailConfig.serviceMode,
         EMAIL_FROM_ADDRESS: props.emailConfig.fromAddress,
         EMAIL_FROM_NAME: props.emailConfig.fromName,
         ...(props.emailConfig.replyTo ? { EMAIL_REPLY_TO: props.emailConfig.replyTo } : {}),
         SMTP_CACHE_EXPIRY_SECONDS: String(props.emailConfig.smtpCacheExpirySeconds),
->>>>>>> 0573fb25
 
         // Sentry DSN
         ...(props.sentryDsn ? { SENTRY_DSN: props.sentryDsn } : {})
