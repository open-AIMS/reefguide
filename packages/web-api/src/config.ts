--- conflicted
+++ resolved
@@ -1,10 +1,7 @@
 import { z } from 'zod';
 import { MinioConfig } from './services/s3Storage';
-<<<<<<< HEAD
 import { JobType } from '@reefguide/db';
-=======
 import { createEmailService, IEmailService, EmailServiceType } from './services/emailService';
->>>>>>> 0573fb25
 
 /**
  * Environment variable schema definition using Zod
@@ -174,17 +171,14 @@
     refreshTokenExpiryMinutes: number;
     accessTokenExpirySeconds: number; // Computed convenience property
   };
-<<<<<<< HEAD
   cacheOptions: {
     disableCache: boolean;
     disableSpecificCaches?: JobType[];
-=======
-  disableCache: boolean;
+  };
   email: {
     serviceMode: EmailServiceType;
     config: EmailConfig;
     smtp?: SMTPConfig;
->>>>>>> 0573fb25
   };
   // Optional Sentry DSN for error tracking
   sentryDsn?: string;
@@ -300,17 +294,14 @@
       // Computed convenience property for seconds
       accessTokenExpirySeconds: env.ACCESS_TOKEN_EXPIRY_MINUTES * 60
     },
-<<<<<<< HEAD
     cacheOptions: {
       disableCache: env.DISABLE_CACHE,
       disableSpecificCaches: env.DISABLE_SPECIFIC_CACHES
-=======
-    disableCache: env.DISABLE_CACHE,
+    },
     email: {
       serviceMode: emailServiceMode,
       config: emailConfig,
       smtp: smtpConfig
->>>>>>> 0573fb25
     },
     sentryDsn: env.SENTRY_DSN
   };
