// src/app/app.routes.ts
import { Routes } from '@angular/router';
<<<<<<< HEAD
=======
import { ModelRunListComponent } from './model-run-list/model-run-list.component';
import { ModelRunComponent } from './model-run/model-run.component';
import { ModelInvokeRunComponent } from './model-invoke-run/model-invoke-run.component';
import { TestMapComponent } from './test/test-map/test-map.component';
import { LocationSelectionComponent } from './location-selection/location-selection.component';
import { JobsTableComponent } from './jobs/jobs-table/jobs-table.component';
>>>>>>> 1da954cf

export const routes: Routes = [
  {
    path: '',
    redirectTo: '/location-selection',
    pathMatch: 'full'
  },
  {
    path: 'new-run',
    loadComponent: () =>
      import('./model-workflow/model-workflow.component').then(m => m.ModelWorkflowComponent),
    title: 'Model Run Workflow'
  },
  {
    path: 'location-selection',
    loadComponent: () =>
      import('./location-selection/location-selection.component').then(
        m => m.LocationSelectionComponent
      ),
    title: 'Location Selection'
  },
  {
    path: 'jobs',
    loadComponent: () => import('./jobs/jobs.component').then(m => m.JobsComponent),
    title: 'Jobs'
  },
  {
    path: 'test-map',
    loadComponent: () => import('./test/test-map/test-map.component').then(m => m.TestMapComponent),
    title: 'Test Map'
  },
  // Legacy routes - redirect to new workflow
  {
    path: 'invoke-run',
    redirectTo: '/new-run',
    pathMatch: 'full'
  },
  {
<<<<<<< HEAD
    path: 'view-run/:id',
    redirectTo: '/new-run',
    pathMatch: 'full'
  },
  {
    path: 'runs',
    redirectTo: '/new-run',
    pathMatch: 'full'
  },
  // Fallback route
  {
    path: '**',
    redirectTo: '/new-run'
=======
    path: 'jobs',
    component: JobsTableComponent,
    title: 'My Jobs'
>>>>>>> 1da954cf
  }
];<|MERGE_RESOLUTION|>--- conflicted
+++ resolved
@@ -1,14 +1,6 @@
 // src/app/app.routes.ts
 import { Routes } from '@angular/router';
-<<<<<<< HEAD
-=======
-import { ModelRunListComponent } from './model-run-list/model-run-list.component';
-import { ModelRunComponent } from './model-run/model-run.component';
-import { ModelInvokeRunComponent } from './model-invoke-run/model-invoke-run.component';
-import { TestMapComponent } from './test/test-map/test-map.component';
-import { LocationSelectionComponent } from './location-selection/location-selection.component';
 import { JobsTableComponent } from './jobs/jobs-table/jobs-table.component';
->>>>>>> 1da954cf
 
 export const routes: Routes = [
   {
@@ -31,11 +23,6 @@
     title: 'Location Selection'
   },
   {
-    path: 'jobs',
-    loadComponent: () => import('./jobs/jobs.component').then(m => m.JobsComponent),
-    title: 'Jobs'
-  },
-  {
     path: 'test-map',
     loadComponent: () => import('./test/test-map/test-map.component').then(m => m.TestMapComponent),
     title: 'Test Map'
@@ -47,7 +34,6 @@
     pathMatch: 'full'
   },
   {
-<<<<<<< HEAD
     path: 'view-run/:id',
     redirectTo: '/new-run',
     pathMatch: 'full'
@@ -57,14 +43,10 @@
     redirectTo: '/new-run',
     pathMatch: 'full'
   },
-  // Fallback route
+  // initial work on jobs list page. should have auth guard.
   {
-    path: '**',
-    redirectTo: '/new-run'
-=======
     path: 'jobs',
     component: JobsTableComponent,
     title: 'My Jobs'
->>>>>>> 1da954cf
   }
 ];